--- conflicted
+++ resolved
@@ -788,25 +788,14 @@
             case (None, Some(perPartitionOrdering), None, None) =>
               Sort(perPartitionOrdering.getChildren.map(nodeToSortOrder), false, withDistinct)
             case (None, None, Some(partitionExprs), None) =>
-<<<<<<< HEAD
-              Repartition(partitionExprs.getChildren.map(nodeToExpr), withDistinct)
+              RepartitionByExpression(partitionExprs.getChildren.map(nodeToExpr), withDistinct)
             case (None, Some(perPartitionOrdering), Some(partitionExprs), None) =>
               Sort(perPartitionOrdering.getChildren.map(nodeToSortOrder), false,
-                Repartition(partitionExprs.getChildren.map(nodeToExpr), withDistinct))
+                RepartitionByExpression(partitionExprs.getChildren.map(nodeToExpr), withDistinct))
             case (None, None, None, Some(clusterExprs)) =>
               Sort(clusterExprs.getChildren.map(nodeToExpr).map(SortOrder(_, Ascending)), false,
-                Repartition(clusterExprs.getChildren.map(nodeToExpr), withDistinct))
-            case (None, None, None, None) => withDistinct
-=======
-              RepartitionByExpression(partitionExprs.getChildren.map(nodeToExpr), withHaving)
-            case (None, Some(perPartitionOrdering), Some(partitionExprs), None) =>
-              Sort(perPartitionOrdering.getChildren.map(nodeToSortOrder), false,
-                RepartitionByExpression(partitionExprs.getChildren.map(nodeToExpr), withHaving))
-            case (None, None, None, Some(clusterExprs)) =>
-              Sort(clusterExprs.getChildren.map(nodeToExpr).map(SortOrder(_, Ascending)), false,
-                RepartitionByExpression(clusterExprs.getChildren.map(nodeToExpr), withHaving))
+                RepartitionByExpression(clusterExprs.getChildren.map(nodeToExpr), withDistinct))
             case (None, None, None, None) => withHaving
->>>>>>> 47bf406d
             case _ => sys.error("Unsupported set of ordering / distribution clauses.")
           }
 
